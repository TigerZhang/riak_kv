%% -------------------------------------------------------------------
%%
%% riak_stat: collect, aggregate, and provide stats about the local node
%%
%% Copyright (c) 2007-2010 Basho Technologies, Inc.  All Rights Reserved.
%%
%% This file is provided to you under the Apache License,
%% Version 2.0 (the "License"); you may not use this file
%% except in compliance with the License.  You may obtain
%% a copy of the License at
%%
%%   http://www.apache.org/licenses/LICENSE-2.0
%%
%% Unless required by applicable law or agreed to in writing,
%% software distributed under the License is distributed on an
%% "AS IS" BASIS, WITHOUT WARRANTIES OR CONDITIONS OF ANY
%% KIND, either express or implied.  See the License for the
%% specific language governing permissions and limitations
%% under the License.
%%
%% -------------------------------------------------------------------

%% @doc riak_kv_stat is a module for aggregating
%%      stats about the Riak node on which it is runing.
%%
%%      Update each stat with the exported function update/1. Add
%%      a new stat to the internal stats/0 func to register a new stat with
%%      folsom.
%%
%%      Get the latest aggregation of stats with the exported function
%%      get_stats/0. Or use folsom_metrics:get_metric_value/1,
%%      or riak_core_stat_q:get_stats/1.
%%

-module(riak_kv_stat).

-behaviour(gen_server).

%% API
-export([start_link/0, get_stats/0,
         update/1, register_stats/0, produce_stats/0]).

-export([track_bucket/1, untrack_bucket/1]).

%% gen_server callbacks
-export([init/1, handle_call/3, handle_cast/2, handle_info/2,
         terminate/2, code_change/3]).

-define(SERVER, ?MODULE).
-define(APP, riak_kv).

start_link() ->
    gen_server:start_link({local, ?SERVER}, ?MODULE, [], []).

register_stats() ->
    [(catch folsom_metrics:delete_metric(Stat)) || Stat <- folsom_metrics:get_metrics(),
                                                           is_tuple(Stat), element(1, Stat) == ?APP],
    [register_stat(stat_name(Name), Type) || {Name, Type} <- stats()],
    riak_core_stat_cache:register_app(?APP, {?MODULE, produce_stats, []}).

%% @spec get_stats() -> proplist()
%% @doc Get the current aggregation of stats.
get_stats() ->
    case riak_core_stat_cache:get_stats(?APP) of
        {ok, Stats, _TS} ->
            Stats;
        Error -> Error
    end.

update(Arg) ->
    gen_server:cast(?SERVER, {update, Arg}).

track_bucket(Bucket) when is_binary(Bucket) ->
    riak_core_bucket:set_bucket(Bucket, [{stat_tracked, true}]).

untrack_bucket(Bucket) when is_binary(Bucket) ->
    riak_core_bucket:set_bucket(Bucket, [{stat_tracked, false}]).

%% gen_server

init([]) ->
    register_stats(),
    {ok, ok}.

handle_call(_Req, _From, State) ->
    {reply, ok, State}.

handle_cast({update, Arg}, State) ->
    do_update(Arg),
    {noreply, State};
handle_cast(_Req, State) ->
    {noreply, State}.

handle_info(_Info, State) ->
    {noreply, State}.

terminate(_Reason, _State) ->
    ok.

code_change(_OldVsn, State, _Extra) ->
    {ok, State}.

%% @doc Update the given stat
do_update({vnode_get, Idx, USecs}) ->
    folsom_metrics:notify_existing_metric({?APP, vnode, gets}, 1, spiral),
    create_or_update({?APP, vnode, gets, time}, USecs, histogram),
    do_per_index(gets, Idx, USecs);
do_update({vnode_put, Idx, USecs}) ->
    folsom_metrics:notify_existing_metric({?APP, vnode, puts}, 1, spiral),
    create_or_update({?APP, vnode, puts, time}, USecs, histogram),
    do_per_index(puts, Idx, USecs);
do_update(vnode_index_read) ->
    folsom_metrics:notify_existing_metric({?APP, vnode, index, reads}, 1, spiral);
do_update({vnode_index_write, PostingsAdded, PostingsRemoved}) ->
    folsom_metrics:notify_existing_metric({?APP, vnode, index, writes}, 1, spiral),
    folsom_metrics:notify_existing_metric({?APP, vnode, index, writes, postings}, PostingsAdded, spiral),
    folsom_metrics:notify_existing_metric({?APP, vnode, index, deletes, postings}, PostingsRemoved, spiral);
do_update({vnode_index_delete, Postings}) ->
    folsom_metrics:notify_existing_metric({?APP, vnode, index, deletes}, Postings, spiral),
    folsom_metrics:notify_existing_metric({?APP, vnode, index, deletes, postings}, Postings, spiral);
do_update({get_fsm, Bucket, Microsecs, Stages, undefined, undefined, PerBucket}) ->
    folsom_metrics:notify_existing_metric({?APP, node, gets}, 1, spiral),
    folsom_metrics:notify_existing_metric({?APP, node, gets, time}, Microsecs, histogram),
    do_stages([?APP, node, gets, time], Stages),
    do_get_bucket(PerBucket, {Bucket, Microsecs, Stages, undefined, undefined});
do_update({get_fsm, Bucket, Microsecs, Stages, NumSiblings, ObjSize, PerBucket}) ->
    folsom_metrics:notify_existing_metric({?APP, node, gets}, 1, spiral),
    folsom_metrics:notify_existing_metric({?APP, node, gets, time}, Microsecs, histogram),
    folsom_metrics:notify_existing_metric({?APP, node, gets, siblings}, NumSiblings, histogram),
    folsom_metrics:notify_existing_metric({?APP, node, gets, objsize}, ObjSize, histogram),
    do_stages([?APP, node, gets, time], Stages),
    do_get_bucket(PerBucket, {Bucket, Microsecs, Stages, NumSiblings, ObjSize});
do_update({put_fsm_time, Bucket,  Microsecs, Stages, PerBucket}) ->
    folsom_metrics:notify_existing_metric({?APP, node, puts}, 1, spiral),
    folsom_metrics:notify_existing_metric({?APP, node, puts, time}, Microsecs, histogram),
    do_stages([?APP, node, puts, time], Stages),
    do_put_bucket(PerBucket, {Bucket, Microsecs, Stages});
do_update({read_repairs, Indices, Preflist}) ->
    folsom_metrics:notify_existing_metric({?APP, node, gets, read_repairs}, 1, spiral),
    do_repairs(Indices, Preflist);
do_update(coord_redir) ->
    folsom_metrics:notify_existing_metric({?APP, node, puts, coord_redirs}, {inc, 1}, counter);
do_update(mapper_start) ->
    folsom_metrics:notify_existing_metric({?APP, mapper_count}, {inc, 1}, counter);
do_update(mapper_end) ->
    folsom_metrics:notify_existing_metric({?APP, mapper_count}, {dec, 1}, counter);
do_update(precommit_fail) ->
    folsom_metrics:notify_existing_metric({?APP, precommit_fail}, {inc, 1}, counter);
do_update(postcommit_fail) ->
    folsom_metrics:notify_existing_metric({?APP, postcommit_fail}, {inc, 1}, counter).

%% private
%% Per index stats (by op)
do_per_index(Op, Idx, USecs) ->
    IdxAtom = list_to_atom(integer_to_list(Idx)),
    create_or_update({?APP, vnode, Op, IdxAtom}, 1, spiral),
    create_or_update({?APP, vnode, Op, time, IdxAtom}, USecs, histogram).

%%  per bucket get_fsm stats
do_get_bucket(false, _) ->
    ok;
do_get_bucket(true, {Bucket, Microsecs, Stages, NumSiblings, ObjSize}=Args) ->
    case (catch folsom_metrics:notify_existing_metric({?APP, node, gets, Bucket}, 1, spiral)) of
        ok ->
            [folsom_metrics:notify_existing_metric({?APP, node, gets, Dimension, Bucket}, Arg, histogram)
             || {Dimension, Arg} <- [{time, Microsecs},
                                     {siblings, NumSiblings},
                                     {objsize, ObjSize}], Arg /= undefined],
            do_stages([?APP, node, gets, time, Bucket], Stages);
        {'EXIT', _} ->
            folsom_metrics:new_spiral({?APP, node, gets, Bucket}),
            [register_stat({?APP, node, gets, Dimension, Bucket}, histogram) || Dimension <- [time,
                                                                                  siblings,
                                                                                  objsize]],
            do_get_bucket(true, Args)
    end.

%% per bucket put_fsm stats
do_put_bucket(false, _) ->
    ok;
do_put_bucket(true, {Bucket, Microsecs, Stages}=Args) ->
    case (catch folsom_metrics:notify_existing_metric({?APP, node, puts, Bucket}, 1, spiral)) of
        ok ->
            folsom_metrics:notify_existing_metric({?APP, node, puts, time, Bucket}, Microsecs, histogram),
            do_stages([?APP, node, puts, time, Bucket], Stages);
        {'EXIT', _} ->
            register_stat({?APP, node, puts, Bucket}, spiral),
            register_stat({?APP, node, puts, time, Bucket}, histogram),
            do_put_bucket(true, Args)
    end.

%% Path is list that provides a conceptual path to a stat
%% folsom uses the tuple as flat name
%% but some ets query magic means we can get stats by APP, Stat, DimensionX
%% Path, then is a list like [?APP, StatName]
%% Both get and put fsm have a list of {state, microseconds}
%% that they provide for stats.
%% Use the state to append to the stat "path" to create a further dimension on the stat
do_stages(_Path, []) ->
    ok;
do_stages(Path, [{Stage, Time}|Stages]) ->
    create_or_update(list_to_tuple(Path ++ [Stage]), Time, histogram),
    do_stages(Path, Stages).

%% create dimensioned stats for read repairs.
%% The indexes are from get core [{Index, Reason::notfound|outofdate}]
%% preflist is a preflist of [{{Index, Node}, Type::primary|fallback}]
do_repairs(Indices, Preflist) ->
    lists:foreach(fun({{Idx, Node}, Type}) ->
                          case proplists:get_value(Idx, Indices) of
                              undefined ->
                                  ok;
                              Reason ->
                                  create_or_update({?APP, node, gets,  read_repairs, Node, Type, Reason}, 1, spiral)
                          end
                  end,
                  Preflist).

%% for dynamically created / dimensioned stats
%% that can't be registered at start up
create_or_update(Name, UpdateVal, Type) ->
    case (catch folsom_metrics:notify_existing_metric(Name, UpdateVal, Type)) of
        ok ->
            ok;
        {'EXIT', _} ->
            register_stat(Name, Type),
            create_or_update(Name, UpdateVal, Type)
    end.

%% Stats are namespaced by APP in folsom
%% so that we don't need to co-ordinate on naming
%% between apps.
stat_name(Name) when is_list(Name) ->
    list_to_tuple([?APP] ++ Name);
stat_name(Name) when is_atom(Name) ->
    {?APP, Name}.

%% @doc list of {Name, Type} for static
%% stats that we can register at start up
stats() ->
    [{[vnode, gets], spiral},
     {[vnode, gets, time], histogram},
     {[vnode, puts], spiral},
     {[vnode, puts, time], histogram},
     {[vnode, index, reads], spiral},
     {[vnode, index ,writes], spiral},
     {[vnode, index, writes, postings], spiral},
     {[vnode, index, deletes], spiral},
     {[vnode, index, deletes, postings], spiral},
     {[node, gets], spiral},
     {[node, gets, siblings], histogram},
     {[node, gets, objsize], histogram},
     {[node, gets, time], histogram},
     {[node, puts], spiral},
     {[node, puts, time], histogram},
     {[node, gets, read_repairs], spiral},
     {[node, puts, coord_redirs], counter},
     {mapper_count, counter},
     {precommit_fail, counter},
     {postcommit_fail, counter}].

%% @doc register a stat with folsom
register_stat(Name, spiral) ->
    folsom_metrics:new_spiral(Name);
register_stat(Name, counter) ->
    folsom_metrics:new_counter(Name);
register_stat(Name, histogram) ->
    %% get the global default histo type
    {SampleType, SampleArgs} = get_sample_type(Name),
    folsom_metrics:new_histogram(Name, SampleType, SampleArgs).

%% @doc the histogram sample type may be set in app.config
%% use key `stat_sample_type' in the `riak_kv' section. Or the
%% name of an `histogram' stat.
%% Check the folsom homepage for available types.
%% Defaults to `{slide_uniform, {60, 1028}}' (a uniform sliding window
%% of 60 seconds, with a uniform sample of at most 1028 entries)
get_sample_type(Name) ->
    SampleType0 = app_helper:get_env(riak_kv, stat_sample_type, {slide_uniform, {60, 1028}}),
    app_helper:get_env(riak_kv, Name, SampleType0).

<<<<<<< HEAD
%% @spec cpu_stats() -> proplist()
%% @doc Get stats on the cpu, as given by the cpu_sup module
%%      of the os_mon application.
cpu_stats() ->
    [{cpu_nprocs, cpu_sup:nprocs()},
     {cpu_avg1, cpu_sup:avg1()},
     {cpu_avg5, cpu_sup:avg5()},
     {cpu_avg15, cpu_sup:avg15()}].

%% @spec mem_stats() -> proplist()
%% @doc Get stats on the memory, as given by the memsup module
%%      of the os_mon application.
mem_stats() ->
    {Total, Alloc, _} = memsup:get_memory_data(),
    [{mem_total, Total},
     {mem_allocated, Alloc}].

%% @spec disk_stats() -> proplist()
%% @doc Get stats on the disk, as given by the disksup module
%%      of the os_mon application.
disk_stats() ->
    [{disk, disksup:get_disk_data()}].

system_stats() ->
    [{nodename, node()},
     {connected_nodes, nodes()},
     {sys_driver_version, list_to_binary(erlang:system_info(driver_version))},
     {sys_global_heaps_size, safe_global_heap_size()},
     {sys_heap_type, erlang:system_info(heap_type)},
     {sys_logical_processors, erlang:system_info(logical_processors)},
     {sys_otp_release, list_to_binary(erlang:system_info(otp_release))},
     {sys_process_count, erlang:system_info(process_count)},
     {sys_smp_support, erlang:system_info(smp_support)},
     {sys_system_version, list_to_binary(string:strip(erlang:system_info(system_version), right, $\n))},
     {sys_system_architecture, list_to_binary(erlang:system_info(system_architecture))},
     {sys_threads_enabled, erlang:system_info(threads)},
     {sys_thread_pool_size, erlang:system_info(thread_pool_size)},
     {sys_wordsize, erlang:system_info(wordsize)}].

safe_global_heap_size() ->
    try erlang:system_info(global_heaps_size) of
        N -> N
    catch
        error:badarg ->
            deprecated
    end.

app_stats() ->
    [{list_to_atom(atom_to_list(A) ++ "_version"), list_to_binary(V)}
     || {A,_,V} <- application:which_applications()].

memory_stats() ->
    [{list_to_atom("memory_" ++ atom_to_list(K)), V} || {K,V} <- erlang:memory()].

ring_stats() ->
    {ok, R} = riak_core_ring_manager:get_my_ring(),
    [{ring_members, riak_core_ring:all_members(R)},
     {ring_num_partitions, riak_core_ring:num_partitions(R)},
     {ring_ownership, list_to_binary(lists:flatten(io_lib:format("~p", [dict:to_list(
                        lists:foldl(fun({_P, N}, Acc) ->
                                            case dict:find(N, Acc) of
                                                {ok, V} ->
                                                    dict:store(N, V+1, Acc);
                                                error ->
                                                    dict:store(N, 1, Acc)
                                            end
                                    end, dict:new(), riak_core_ring:all_owners(R)))])))}].


config_stats() ->
    [{ring_creation_size, app_helper:get_env(riak_core, ring_creation_size)},
     {storage_backend, app_helper:get_env(riak_kv, storage_backend)}].
=======
%% @doc produce the legacy blob of stats for display.
produce_stats() ->
    riak_kv_stat_bc:produce_stats().
>>>>>>> 28c937d4
<|MERGE_RESOLUTION|>--- conflicted
+++ resolved
@@ -279,81 +279,6 @@
     SampleType0 = app_helper:get_env(riak_kv, stat_sample_type, {slide_uniform, {60, 1028}}),
     app_helper:get_env(riak_kv, Name, SampleType0).
 
-<<<<<<< HEAD
-%% @spec cpu_stats() -> proplist()
-%% @doc Get stats on the cpu, as given by the cpu_sup module
-%%      of the os_mon application.
-cpu_stats() ->
-    [{cpu_nprocs, cpu_sup:nprocs()},
-     {cpu_avg1, cpu_sup:avg1()},
-     {cpu_avg5, cpu_sup:avg5()},
-     {cpu_avg15, cpu_sup:avg15()}].
-
-%% @spec mem_stats() -> proplist()
-%% @doc Get stats on the memory, as given by the memsup module
-%%      of the os_mon application.
-mem_stats() ->
-    {Total, Alloc, _} = memsup:get_memory_data(),
-    [{mem_total, Total},
-     {mem_allocated, Alloc}].
-
-%% @spec disk_stats() -> proplist()
-%% @doc Get stats on the disk, as given by the disksup module
-%%      of the os_mon application.
-disk_stats() ->
-    [{disk, disksup:get_disk_data()}].
-
-system_stats() ->
-    [{nodename, node()},
-     {connected_nodes, nodes()},
-     {sys_driver_version, list_to_binary(erlang:system_info(driver_version))},
-     {sys_global_heaps_size, safe_global_heap_size()},
-     {sys_heap_type, erlang:system_info(heap_type)},
-     {sys_logical_processors, erlang:system_info(logical_processors)},
-     {sys_otp_release, list_to_binary(erlang:system_info(otp_release))},
-     {sys_process_count, erlang:system_info(process_count)},
-     {sys_smp_support, erlang:system_info(smp_support)},
-     {sys_system_version, list_to_binary(string:strip(erlang:system_info(system_version), right, $\n))},
-     {sys_system_architecture, list_to_binary(erlang:system_info(system_architecture))},
-     {sys_threads_enabled, erlang:system_info(threads)},
-     {sys_thread_pool_size, erlang:system_info(thread_pool_size)},
-     {sys_wordsize, erlang:system_info(wordsize)}].
-
-safe_global_heap_size() ->
-    try erlang:system_info(global_heaps_size) of
-        N -> N
-    catch
-        error:badarg ->
-            deprecated
-    end.
-
-app_stats() ->
-    [{list_to_atom(atom_to_list(A) ++ "_version"), list_to_binary(V)}
-     || {A,_,V} <- application:which_applications()].
-
-memory_stats() ->
-    [{list_to_atom("memory_" ++ atom_to_list(K)), V} || {K,V} <- erlang:memory()].
-
-ring_stats() ->
-    {ok, R} = riak_core_ring_manager:get_my_ring(),
-    [{ring_members, riak_core_ring:all_members(R)},
-     {ring_num_partitions, riak_core_ring:num_partitions(R)},
-     {ring_ownership, list_to_binary(lists:flatten(io_lib:format("~p", [dict:to_list(
-                        lists:foldl(fun({_P, N}, Acc) ->
-                                            case dict:find(N, Acc) of
-                                                {ok, V} ->
-                                                    dict:store(N, V+1, Acc);
-                                                error ->
-                                                    dict:store(N, 1, Acc)
-                                            end
-                                    end, dict:new(), riak_core_ring:all_owners(R)))])))}].
-
-
-config_stats() ->
-    [{ring_creation_size, app_helper:get_env(riak_core, ring_creation_size)},
-     {storage_backend, app_helper:get_env(riak_kv, storage_backend)}].
-=======
 %% @doc produce the legacy blob of stats for display.
 produce_stats() ->
     riak_kv_stat_bc:produce_stats().
->>>>>>> 28c937d4
