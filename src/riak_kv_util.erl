%% -------------------------------------------------------------------
%%
%% riak_util: functions that are useful throughout Riak
%%
%% Copyright (c) 2007-2010 Basho Technologies, Inc.  All Rights Reserved.
%%
%% This file is provided to you under the Apache License,
%% Version 2.0 (the "License"); you may not use this file
%% except in compliance with the License.  You may obtain
%% a copy of the License at
%%
%%   http://www.apache.org/licenses/LICENSE-2.0
%%
%% Unless required by applicable law or agreed to in writing,
%% software distributed under the License is distributed on an
%% "AS IS" BASIS, WITHOUT WARRANTIES OR CONDITIONS OF ANY
%% KIND, either express or implied.  See the License for the
%% specific language governing permissions and limitations
%% under the License.
%%
%% -------------------------------------------------------------------


%% @doc Various functions that are useful throughout riak_kv.
-module(riak_kv_util).


-export([is_x_deleted/1,
         obj_not_deleted/1,
         try_cast/3,
         fallback/4,
         expand_value/3,
         expand_rw_value/4,
         normalize_rw_value/2,
         make_request/2,
         get_index_n/2,
         preflist_siblings/1,
         fix_incorrect_index_entries/1,
         fix_incorrect_index_entries/0,
         responsible_preflists/1,
         responsible_preflists/2,
<<<<<<< HEAD
         make_vtag/1]).
=======
         puts_active/0,
         exact_puts_active/0,
         gets_active/0,
         overload_reply/1]).
>>>>>>> c6f2dacb

-include_lib("riak_kv_vnode.hrl").

-ifdef(TEST).
-include_lib("eunit/include/eunit.hrl").
-endif.

-type riak_core_ring() :: riak_core_ring:riak_core_ring().
-type index() :: non_neg_integer().
-type index_n() :: {index(), pos_integer()}.

%% ===================================================================
%% Public API
%% ===================================================================

%% @spec is_x_deleted(riak_object:riak_object()) -> boolean()
%% @doc 'true' if all contents of the input object are marked
%%      as deleted; 'false' otherwise
%% @equiv obj_not_deleted(Obj) == undefined
is_x_deleted(Obj) ->
    case obj_not_deleted(Obj) of
        undefined -> true;
        _ -> false
    end.

%% @spec obj_not_deleted(riak_object:riak_object()) ->
%%          undefined|riak_object:riak_object()
%% @doc Determine whether all contents of an object are marked as
%%      deleted.  Return is the atom 'undefined' if all contents
%%      are marked deleted, or the input Obj if any of them are not.
obj_not_deleted(Obj) ->
    case [{M, V} || {M, V} <- riak_object:get_contents(Obj),
                    dict:is_key(<<"X-Riak-Deleted">>, M) =:= false] of
        [] -> undefined;
        _ -> Obj
    end.

%% @spec try_cast(term(), [node()], [{Index :: term(), Node :: node()}]) ->
%%          {[{Index :: term(), Node :: node(), Node :: node()}],
%%           [{Index :: term(), Node :: node()}]}
%% @doc Cast {Cmd, {Index,Node}, Msg} at riak_kv_vnode_master on Node
%%      if Node is in UpNodes.  The list of successful casts is the
%%      first element of the return tuple, and the list of unavailable
%%      nodes is the second element.  Used in riak_kv_put_fsm and riak_kv_get_fsm.
try_cast(Msg, UpNodes, Targets) ->
    try_cast(Msg, UpNodes, Targets, [], []).
try_cast(_Msg, _UpNodes, [], Sent, Pangs) -> {Sent, Pangs};
try_cast(Msg, UpNodes, [{Index,Node}|Targets], Sent, Pangs) ->
    case lists:member(Node, UpNodes) of
        false ->
            try_cast(Msg, UpNodes, Targets, Sent, [{Index,Node}|Pangs]);
        true ->
            gen_server:cast({riak_kv_vnode_master, Node}, make_request(Msg, Index)),
            try_cast(Msg, UpNodes, Targets, [{Index,Node,Node}|Sent],Pangs)
    end.

%% @spec fallback(term(), term(), [{Index :: term(), Node :: node()}],
%%                [{any(), Fallback :: node()}]) ->
%%         [{Index :: term(), Node :: node(), Fallback :: node()}]
%% @doc Cast {Cmd, {Index,Node}, Msg} at a node in the Fallbacks list
%%      for each node in the Pangs list.  Pangs should have come
%%      from the second element of the response tuple of a call to
%%      try_cast/3.
%%      Used in riak_kv_put_fsm and riak_kv_get_fsm

fallback(Cmd, UpNodes, Pangs, Fallbacks) ->
    fallback(Cmd, UpNodes, Pangs, Fallbacks, []).
fallback(_Cmd, _UpNodes, [], _Fallbacks, Sent) -> Sent;
fallback(_Cmd, _UpNodes, _Pangs, [], Sent) -> Sent;
fallback(Cmd, UpNodes, [{Index,Node}|Pangs], [{_,FN}|Fallbacks], Sent) ->
    case lists:member(FN, UpNodes) of
        false -> fallback(Cmd, UpNodes, [{Index,Node}|Pangs], Fallbacks, Sent);
        true ->
            gen_server:cast({riak_kv_vnode_master, FN}, make_request(Cmd, Index)),
            fallback(Cmd, UpNodes, Pangs, Fallbacks, [{Index,Node,FN}|Sent])
    end.


-spec make_request(vnode_req(), partition()) -> #riak_vnode_req_v1{}.
make_request(Request, Index) ->
    riak_core_vnode_master:make_request(Request,
                                        {fsm, undefined, self()},
                                        Index).

get_bucket_option(Type, BucketProps) ->
    case proplists:get_value(Type, BucketProps, default) of
        default ->
            {ok, DefaultProps} = application:get_env(riak_core, default_bucket_props),
            proplists:get_value(Type, DefaultProps, error);
        Val -> Val
    end.

expand_value(Type, default, BucketProps) ->
    get_bucket_option(Type, BucketProps);
expand_value(_Type, Value, _BucketProps) ->
    Value.

expand_rw_value(Type, default, BucketProps, N) ->
    normalize_rw_value(get_bucket_option(Type, BucketProps), N);
expand_rw_value(_Type, Val, _BucketProps, N) ->
    normalize_rw_value(Val, N).

normalize_rw_value(RW, _N) when is_integer(RW) -> RW;
normalize_rw_value(RW, N) when is_binary(RW) ->
    try
        ExistingAtom = binary_to_existing_atom(RW, utf8),
        normalize_rw_value(ExistingAtom, N)
    catch _:badarg ->
        error
    end;
normalize_rw_value(one, _N) -> 1;
normalize_rw_value(quorum, N) -> erlang:trunc((N/2)+1);
normalize_rw_value(all, N) -> N;
normalize_rw_value(_, _) -> error.

%% ===================================================================
%% Preflist utility functions
%% ===================================================================

%% @doc Given a bucket/key, determine the associated preflist index_n.
-spec get_index_n({binary(), binary()}, riak_core_ring()) -> index_n().
get_index_n({Bucket, Key}, Ring) ->
    BucketProps = riak_core_bucket:get_bucket(Bucket, Ring),
    N = proplists:get_value(n_val, BucketProps),
    ChashKey = riak_core_util:chash_key({Bucket, Key}),
    Index = riak_core_ring:responsible_index(ChashKey, Ring),
    {Index, N}.

%% @doc Given an index, determine all sibling indices that participate in one
%%      or more preflists with the specified index.
-spec preflist_siblings(index()) -> [index()].
preflist_siblings(Index) ->
    {ok, Ring} = riak_core_ring_manager:get_my_ring(),
    preflist_siblings(Index, Ring).

%% @doc See {@link preflist_siblings/1}.
-spec preflist_siblings(index(), riak_core_ring()) -> [index()].
preflist_siblings(Index, Ring) ->
    MaxN = determine_max_n(Ring),
    preflist_siblings(Index, MaxN, Ring).

-spec preflist_siblings(index(), pos_integer(), riak_core_ring()) -> [index()].
preflist_siblings(Index, N, Ring) ->
    IndexBin = <<Index:160/integer>>,
    PL = riak_core_ring:preflist(IndexBin, Ring),
    Indices = [Idx || {Idx, _} <- PL],
    RevIndices = lists:reverse(Indices),
    {Succ, _} = lists:split(N-1, Indices),
    {Pred, _} = lists:split(N-1, tl(RevIndices)),
    lists:reverse(Pred) ++ Succ.

-spec responsible_preflists(index()) -> [index_n()].
responsible_preflists(Index) ->
    {ok, Ring} = riak_core_ring_manager:get_my_ring(),
    responsible_preflists(Index, Ring).

-spec responsible_preflists(index(), riak_core_ring()) -> [index_n()].
responsible_preflists(Index, Ring) ->
    AllN = determine_all_n(Ring),
    responsible_preflists(Index, AllN, Ring).

-spec responsible_preflists(index(), [pos_integer(),...], riak_core_ring())
                           -> [index_n()].
responsible_preflists(Index, AllN, Ring) ->
    IndexBin = <<Index:160/integer>>,
    PL = riak_core_ring:preflist(IndexBin, Ring),
    Indices = [Idx || {Idx, _} <- PL],
    RevIndices = lists:reverse(Indices),
    lists:flatmap(fun(N) ->
                          responsible_preflists_n(RevIndices, N)
                  end, AllN).

-spec responsible_preflists_n([index()], pos_integer()) -> [index_n()].
responsible_preflists_n(RevIndices, N) ->
    {Pred, _} = lists:split(N, RevIndices),
    [{Idx, N} || Idx <- lists:reverse(Pred)].

-spec determine_max_n(riak_core_ring()) -> pos_integer().
determine_max_n(Ring) ->
    lists:max(determine_all_n(Ring)).

-spec determine_all_n(riak_core_ring()) -> [pos_integer(),...].
determine_all_n(Ring) ->
    Buckets = riak_core_ring:get_buckets(Ring),
    BucketProps = [riak_core_bucket:get_bucket(Bucket, Ring) || Bucket <- Buckets],
    Default = app_helper:get_env(riak_core, default_bucket_props),
    DefaultN = proplists:get_value(n_val, Default),
    AllN = lists:foldl(fun(Props, AllN) ->
                               N = proplists:get_value(n_val, Props),
                               ordsets:add_element(N, AllN)
                       end, [DefaultN], BucketProps),
    AllN.

fix_incorrect_index_entries() ->
    fix_incorrect_index_entries([]).

fix_incorrect_index_entries(Opts) when is_list(Opts) ->
    MaxN = proplists:get_value(concurrency, Opts, 2),
    ForUpgrade = not proplists:get_value(downgrade, Opts, false),
    BatchSize = proplists:get_value(batch_size, Opts, 100),
    lager:info("index reformat: starting with concurrency: ~p, batch size: ~p, for upgrade: ~p",
               [MaxN, BatchSize, ForUpgrade]),
    IdxList = [Idx || {riak_kv_vnode, Idx, _} <- riak_core_vnode_manager:all_vnodes()],
    FixOpts = [{batch_size, BatchSize}, {downgrade, not ForUpgrade}],
    F = fun(X) -> fix_incorrect_index_entries(X, FixOpts) end,
    Counts = riak_core_util:pmap(F, IdxList, MaxN),
    {SuccessCounts, IgnoredCounts, ErrorCounts} = lists:unzip3(Counts),
    SuccessTotal = lists:sum(SuccessCounts),
    IgnoredTotal = lists:sum(IgnoredCounts),
    ErrorTotal = lists:sum(ErrorCounts),
    case ErrorTotal of
        0 ->
            lager:info("index reformat: complete on all partitions. Fixed: ~p, Ignored: ~p",
                       [SuccessTotal, IgnoredTotal]);
        _ ->
            lager:info("index reformat: encountered ~p errors reformatting keys. Please re-run",
                       [ErrorTotal])
    end,
    {SuccessTotal, IgnoredTotal, ErrorTotal}.

fix_incorrect_index_entries(Idx, FixOpts) ->
    fix_incorrect_index_entries(Idx, fun fix_incorrect_index_entry/4, {0, 0, 0}, FixOpts).

fix_incorrect_index_entries(Idx, FixFun, Acc0, FixOpts) ->
    Ref = make_ref(),
    ForUpgrade = not proplists:get_value(downgrade, FixOpts, false),
    lager:info("index reformat: querying partition ~p for index entries to reformat", [Idx]),
    riak_core_vnode_master:command({Idx, node()},
                                   {get_index_entries, FixOpts},
                                   {raw, Ref, self()},
                                   riak_kv_vnode_master),
    case process_incorrect_index_entries(Ref, Idx, ForUpgrade, FixFun, Acc0) of
        ignore -> Acc0;
        {_,_,ErrorCount}=Res ->
            MarkRes = mark_indexes_reformatted(Idx, ErrorCount, ForUpgrade),
            case MarkRes of
                error ->
                    %% there was an error marking the partition as reformatted. treat this like
                    %% any other error (indicating the need to re-run reformatting)
                    {element(1, Res), element(2, Res), 1};
                _ -> Res
            end
    end.

fix_incorrect_index_entry(Idx, ForUpgrade, BadKeys, {Success, Ignore, Error}) ->
    Res = riak_core_vnode_master:sync_command({Idx, node()},
                                              {fix_incorrect_index_entry, BadKeys, ForUpgrade},
                                              riak_kv_vnode_master),
    case Res of
        ok ->
            {Success+1, Ignore, Error};
        ignore ->
            {Success, Ignore+1, Error};
        {error, _} ->
            {Success, Ignore, Error+1};
        {S, I, E} ->
            {Success+S, Ignore+I, Error+E}
    end.

%% needs to take an acc to count success/error/ignore
process_incorrect_index_entries(Ref, Idx, ForUpgrade, FixFun, {S, I, E} = Acc) ->
    receive
        {Ref, ignore} ->
            lager:info("index reformat: ignoring partition ~p", [Idx]),
            ignore;
        {Ref, done} ->
            lager:info("index reformat: finished with partition ~p, Fixed=~p, Ignored=~p, Errors=~p", [Idx, S, I, E]),
            Acc;
        {Ref, {Pid, BatchRef, Keys}} ->
            {NS, NI, NE} = NextAcc = FixFun(Idx, ForUpgrade, Keys, Acc),
            ReportN = 10000,
            case ((NS+NI+NE) div ReportN) /= ((S+I+E) div ReportN) of
               true ->
                    lager:info("index reformat: reformatting partition ~p, Fixed=~p, Ignore=~p, Error=~p", [Idx, NS, NI, NE]);
                false ->
                    ok
            end,
            ack_incorrect_keys(Pid, BatchRef),
            process_incorrect_index_entries(Ref, Idx, ForUpgrade, FixFun, NextAcc)
    end.

ack_incorrect_keys(Pid, Ref) ->
    Pid ! {ack_keys, Ref}.

mark_indexes_reformatted(Idx, 0, ForUpgrade) ->
    riak_core_vnode_master:sync_command({Idx, node()},
                                        {fix_incorrect_index_entry, {done, ForUpgrade}},
                                        riak_kv_vnode_master),
    lager:info("index reformat: marked partition ~p as fixed", [Idx]),
    ok;
mark_indexes_reformatted(_Idx, _ErrorCount, _ForUpgrade) ->
    undefined.

<<<<<<< HEAD
%% @Doc vtag creation function
-spec make_vtag(erlang:timestamp()) -> list().
make_vtag(Now) ->
    <<HashAsNum:128/integer>> = crypto:md5(term_to_binary({node(), Now})),
    riak_core_util:integer_to_list(HashAsNum,62).
=======
overload_reply({raw, ReqId, Pid}) ->
    Pid ! {ReqId, {error, overload}};
overload_reply(_) ->
    ok.

puts_active() ->
    case whereis(riak_kv_put_fsm_sj) of
        undefined ->
            riak_kv_get_put_monitor:puts_active();
        _ ->
            sidejob_resource_stats:usage(riak_kv_put_fsm_sj)
    end.

exact_puts_active() ->
    case whereis(riak_kv_put_fsm_sj) of
        undefined ->
            riak_kv_get_put_monitor:puts_active();
        _ ->
            length(sidejob_supervisor:which_children(riak_kv_put_fsm_sj))
    end.

gets_active() ->
    case whereis(riak_kv_get_fsm_sj) of
        undefined ->
            riak_kv_get_put_monitor:gets_active();
        _ ->
            sidejob_resource_stats:usage(riak_kv_get_fsm_sj)
    end.
>>>>>>> c6f2dacb

%% ===================================================================
%% EUnit tests
%% ===================================================================
-ifdef(TEST).

normalize_test() ->
    3 = normalize_rw_value(3, 3),
    1 = normalize_rw_value(one, 3),
    2 = normalize_rw_value(quorum, 3),
    3 = normalize_rw_value(all, 3),
    1 = normalize_rw_value(<<"one">>, 3),
    2 = normalize_rw_value(<<"quorum">>, 3),
    3 = normalize_rw_value(<<"all">>, 3),
    error = normalize_rw_value(garbage, 3),
    error = normalize_rw_value(<<"garbage">>, 3).


deleted_test() ->
    O = riak_object:new(<<"test">>, <<"k">>, "v"),
    false = is_x_deleted(O),
    MD = dict:new(),
    O1 = riak_object:apply_updates(
           riak_object:update_metadata(
             O, dict:store(<<"X-Riak-Deleted">>, true, MD))),
    true = is_x_deleted(O1).

make_vtag_test() ->
    crypto:start(),
    ?assertNot(make_vtag(now()) =:=
               make_vtag(now())).

-endif.<|MERGE_RESOLUTION|>--- conflicted
+++ resolved
@@ -39,14 +39,11 @@
          fix_incorrect_index_entries/0,
          responsible_preflists/1,
          responsible_preflists/2,
-<<<<<<< HEAD
-         make_vtag/1]).
-=======
+         make_vtag/1,
          puts_active/0,
          exact_puts_active/0,
          gets_active/0,
          overload_reply/1]).
->>>>>>> c6f2dacb
 
 -include_lib("riak_kv_vnode.hrl").
 
@@ -340,13 +337,12 @@
 mark_indexes_reformatted(_Idx, _ErrorCount, _ForUpgrade) ->
     undefined.
 
-<<<<<<< HEAD
 %% @Doc vtag creation function
 -spec make_vtag(erlang:timestamp()) -> list().
 make_vtag(Now) ->
     <<HashAsNum:128/integer>> = crypto:md5(term_to_binary({node(), Now})),
     riak_core_util:integer_to_list(HashAsNum,62).
-=======
+
 overload_reply({raw, ReqId, Pid}) ->
     Pid ! {ReqId, {error, overload}};
 overload_reply(_) ->
@@ -375,7 +371,6 @@
         _ ->
             sidejob_resource_stats:usage(riak_kv_get_fsm_sj)
     end.
->>>>>>> c6f2dacb
 
 %% ===================================================================
 %% EUnit tests
